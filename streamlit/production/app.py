"""
FUREcast - GBR Demo Application
"""

import streamlit as st
import plotly.graph_objects as go
from datetime import datetime
import sys
import os
import pandas as pd

# Add parent directory to path for .env access
sys.path.append(os.path.dirname(os.path.dirname(os.path.abspath(__file__))))

from simulator import (
    predict_splg,
    create_price_chart,
    create_sector_risk_treemap,
    create_sector_holdings_treemap,
    get_sector_summary,
    create_feature_importance_chart,
    create_sector_comparison_chart,
)
from llm_interface import (
    route_query,
    compose_answer,
    explain_prediction
)

# Page configuration
st.set_page_config(
    page_title="FUREcast - SPLG Analytics Demo",
    page_icon="📈",
    layout="wide",
    initial_sidebar_state="expanded"
)

# Custom CSS
st.markdown("""
<style>
    .main-header { font-size: 2.5rem; font-weight: bold; color: #2E86AB; margin-bottom: 0.5rem; }
    .sub-header { font-size: 1.2rem; color: #666; margin-bottom: 2rem; }
    .feature-item { display: flex; justify-content: space-between; padding: 0.5rem; border-bottom: 1px solid #eee; }
    .disclaimer { background-color: #fff3cd; border-left: 4px solid #ffc107; padding: 1rem; border-radius: 4px; margin: 1rem 0; }
</style>
""", unsafe_allow_html=True)


# ---------- SESSION STATE ----------
def initialize_session_state():
    if 'mode' not in st.session_state: st.session_state.mode = 'Lite'
    if 'prediction_cache' not in st.session_state: st.session_state.prediction_cache = None
    if 'last_query' not in st.session_state: st.session_state.last_query = ""
    # Metric display names to DataFrame column mapping
    if 'metric_mapping' not in st.session_state:
        st.session_state.metric_mapping = {
            "Closing": "close",
            "Opening": "open",
            "Daily High": "high",
            "Daily Low": "low",
            "Daily Current": "current_price"
        }
    if "metric" not in st.session_state: st.session_state.metric = "Closing"
    if "start_date" not in st.session_state: 
        st.session_state.start_date = pd.to_datetime("2023-01-01")
    if "end_date" not in st.session_state: 
        st.session_state.end_date = pd.to_datetime("2025-09-24")  # Maximum date in our dataset
    if "max_dataset_date" not in st.session_state:
        st.session_state.max_dataset_date = pd.to_datetime("2025-09-24")


# ---------- SIDEBAR ----------
def render_sidebar():
    with st.sidebar:
        st.image("https://upload.wikimedia.org/wikipedia/commons/c/c8/FURECast_SPLG.png", use_container_width=True)
        st.markdown("### 🎓 Demo Mode")
        st.session_state.mode = st.radio(
            "Select Mode:",
            options=['Lite', 'Pro'],
            key="sidebar_mode_radio",  # ✅ unique key
            help="Lite: Basic prediction + charts\nPro: Full LLM interface + all tools"
        )

        st.sidebar.header("Chart Filters")
        st.session_state.metric = st.selectbox(
            "Select Price Metric",
            options=["Closing", "Opening", "Daily High", "Daily Low", "Daily Current"],
            index=["Closing", "Opening", "Daily High", "Daily Low", "Daily Current"].index(st.session_state.metric),
            key="metric_selector"
        )
    # Define the maximum available date from our dataset (last available date in historical data)
    MAX_DATASET_DATE = pd.to_datetime("2025-09-24")        # Convert Timestamp to date for comparison and display
        current_end_date = st.session_state.end_date.date() if isinstance(st.session_state.end_date, pd.Timestamp) else st.session_state.end_date
        current_start_date = st.session_state.start_date.date() if isinstance(st.session_state.start_date, pd.Timestamp) else st.session_state.start_date
        
        st.session_state.start_date = st.date_input(
            "Start Date",
            value=current_start_date,
            key="start_date_selector",
            max_value=MAX_DATASET_DATE.date()
        )
        st.session_state.end_date = st.date_input(
            "End Date",
            value=min(current_end_date, MAX_DATASET_DATE.date()),
            key="end_date_selector",
            max_value=MAX_DATASET_DATE.date()
        )
        
        # Convert back to Timestamp for consistency
        st.session_state.start_date = pd.to_datetime(st.session_state.start_date)
        st.session_state.end_date = pd.to_datetime(st.session_state.end_date)

        st.markdown("---")
        st.markdown("### ℹ️ About FUREcast")
        st.markdown("""
        Demo showcasing SPLG ETF analysis with GradientBoostingRegressor and LLM orchestration.
        All data and predictions are simulated.
        """)
        with st.expander("📊 Data Sources (Simulated)", expanded=False):
            st.markdown("- SPLG historical data (2005-2025)\n- Sector ETF data\n- Technical indicators\n- Risk metrics")
        with st.expander("🛠️ Architecture", expanded=False):
            st.markdown("1. User Query\n2. LLM Router\n3. Tool Planner\n4. Tool Executor\n5. Answer Composer\n6. UI Renderer")
        st.markdown('<div class="disclaimer">⚠️ <strong>Educational Only</strong><br>Not financial advice.</div>', unsafe_allow_html=True)


# ---------- LITE MODE ----------
def render_prediction_card(prediction):
    direction = prediction['direction']
    pred_return = prediction['predicted_return'] * 100
    confidence = prediction['confidence']
    if direction == 'up': color, emoji = '#28a745', '📈'
    elif direction == 'down': color, emoji = '#dc3545', '📉'
    else: color, emoji = '#ffc107', '➡️'

    col1, col2, col3 = st.columns([2,1,1])
    with col1:
<<<<<<< HEAD
        st.markdown(f"""
        <div style='background-color: {color}; padding: 1.5rem; border-radius: 10px; color: white;'>
            <h2 style='margin: 0; color: white;'>{emoji} Model Prediction</h2>
            <h1 style='margin: 0.5rem 0; color: white;'>{direction.upper()}</h1>
            <p style='margin: 0; font-size: 1.2rem;'>Expected Return: {pred_return:+.2f}%</p>
        </div>
        """, unsafe_allow_html=True)
    
    with col2:
        st.metric(
            "Confidence Score",
            confidence, # confidence is currently a string (used to be a float), so just pass as parameter
            # f"{float(confidence):.1%}",  # original AI-generated confidence was a float
            help="Model's confidence in this prediction"
        )
    
    with col3:
        st.metric(
            "Timeframe",
            "Next Day",
            help="Prediction horizon"
        )
=======
        st.markdown(f"<div style='background-color:{color}; padding:1.5rem; border-radius:10px; color:white;'>"
                    f"<h2>{emoji} Model Prediction</h2>"
                    f"<h1>{direction.upper()}</h1>"
                    f"<p>Expected Return: {pred_return:+.2f}%</p></div>", unsafe_allow_html=True)
    with col2: st.metric("Confidence Score", f"{confidence:.1%}")
    with col3: st.metric("Timeframe", "Next Day")
>>>>>>> 44ceb8d1


def render_feature_importance(features):
    st.markdown("#### 🔍 Top Model Features")
    col1, col2 = st.columns([3,2])
    with col1:
        fig = create_feature_importance_chart(features)
        st.plotly_chart(fig, use_container_width=True)
    with col2:
        for i, feat in enumerate(features, 1):
            st.markdown(f"<div class='feature-item'><span><strong>{i}.</strong> {feat['name']}</span>"
                        f"<span><strong>{feat['importance']:.2%}</strong></span></div>", unsafe_allow_html=True)
        try:
            st.markdown(f"**Interpretation:** {explain_prediction(st.session_state.prediction_cache)}")
        except:
            st.markdown("*Feature importance shows key indicators influencing prediction.*")


def render_lite_mode():
    st.markdown('<p class="main-header">📈 FUREcast SPLG Predictor</p>', unsafe_allow_html=True)
    st.markdown('<p class="sub-header">Educational GBR-Based Market Analytics</p>', unsafe_allow_html=True)
    
    if st.session_state.prediction_cache is None or st.button("🔄 Refresh Prediction", key="refresh_lite"):
        st.session_state.prediction_cache = predict_splg()
    prediction = st.session_state.prediction_cache

    render_prediction_card(prediction)
    st.markdown("---")
    render_feature_importance(prediction['top_features'])
    st.markdown("---")

    metric = st.session_state.metric
    start_date = st.session_state.start_date
    end_date = st.session_state.end_date
    max_date = st.session_state.max_dataset_date
    
    if start_date > end_date:
        st.error("🚫 Start date must be before end date.")
        return
        
    # Ensure end date doesn't exceed dataset limit for price charts
    if end_date > max_date:
        end_date = max_date
        st.warning(f"⚠️ End date adjusted to maximum available date: {max_date.date()}")

    st.markdown(f"#### 📊 {metric} Price Chart")
    with st.spinner("Loading chart..."):
        try:
            # Map display name to DataFrame column name
            df_column = st.session_state.metric_mapping[metric]
            fig = create_price_chart(df_column, pd.to_datetime(start_date), pd.to_datetime(end_date))
            st.plotly_chart(fig, config={"responsive": True}, use_container_width=True)
        except Exception as e:
            st.error(f"❌ Chart failed to render: {e}")

    st.info("""
    **💡 How to Use This Tool:**
    1. Review model prediction
    2. Check confidence score
    3. Examine feature influence
    4. Compare with recent price trends
    *Educational use only.*
    """)


# ---------- PRO MODE ----------
def render_pro_mode():
    """Render Pro mode interface with LLM query capabilities"""
    st.markdown('<p class="main-header">🚀 FUREcast Pro Analytics</p>', unsafe_allow_html=True)
    st.markdown('<p class="sub-header">AI-Powered Investment Insights & Natural Language Interface</p>', unsafe_allow_html=True)
    
    # Quick prediction card (collapsible)
    with st.expander("📈 Current SPLG Prediction", expanded=True):
        if st.session_state.prediction_cache is None:
            with st.spinner("Generating prediction..."):
                st.session_state.prediction_cache = predict_splg()
        
        prediction = st.session_state.prediction_cache
        
        col1, col2, col3, col4 = st.columns(4)
        with col1:
            st.metric("Direction", prediction['direction'].upper())
        with col2:
            st.metric("Expected Return", f"{prediction['predicted_return']*100:+.2f}%")
        with col3:
            st.metric("Confidence", f"{prediction['confidence']:.1%}")
        with col4:
            if st.button("🔄 Refresh", key="pro_refresh_button"):
                st.session_state.prediction_cache = predict_splg()
                st.rerun()
    
    st.markdown("---")
    
    # Natural language query interface
    st.markdown("### 💬 Ask FUREcast")
    st.markdown("*Enter your question about SPLG, sectors, risk, or market trends...*")
    
    # Example queries
    with st.expander("💡 Example Queries"):
        examples = [
            "Is now a good time to invest in SPLG?",
            "Which sectors look stable this quarter?",
            "Compare Technology vs Utilities performance",
            "What influenced today's prediction?",
            "Show me the top holdings in SPLG"
        ]
        cols = st.columns(2)
        for i, example in enumerate(examples):
            with cols[i % 2]:
                if st.button(example, key=f"example_query_button_{i}", use_container_width=True):
                    st.session_state.last_query = example
    
    # Query input
    query = st.text_input(
        "Your Question:",
        value=st.session_state.last_query,
        placeholder="e.g., Which sectors have the lowest volatility?",
        label_visibility="collapsed",
        key="query_input_box"
    )
    
    col1, col2 = st.columns([1, 5])
    with col1:
        submit = st.button("🔍 Analyze", type="primary", use_container_width=True, key="analyze_button")
    with col2:
        if st.button("Clear", use_container_width=True, key="clear_button"):
            st.session_state.last_query = ""
            st.rerun()
    
    if submit and query:
        st.session_state.last_query = query
        
        with st.spinner("🤔 Planning analysis..."):
            # Route query
            plan = route_query(query)
        
        st.markdown("---")
        
        # Show what the system is doing
        with st.expander("🔧 System Plan", expanded=False):
            st.json(plan)
        
        # Execute tools based on plan
        with st.spinner("📊 Executing analysis..."):
            tool_results = {}
            intent = plan.get('intent', 'general_question')
            
            if intent == 'market_outlook' or 'predict' in intent:
                tool_results['prediction'] = st.session_state.prediction_cache
            
            if intent == 'sector_analysis' or 'sector' in query.lower():
                tool_results['sector_data'] = {
                    'risk_rankings': {
                        'Consumer Staples': 'Low Risk',
                        'Utilities': 'Low Risk',
                        'Healthcare': 'Medium Risk',
                        'Technology': 'High Risk',
                        'Energy': 'High Risk'
                    }
                }
            
            if intent == 'feature_explanation' or 'feature' in query.lower() or 'influence' in query.lower():
                tool_results['features'] = prediction['top_features']
        
        # Generate response
        with st.spinner("✍️ Composing answer..."):
            response = compose_answer(query, tool_results, plan)
        
        # Display results
        st.markdown("### 📝 Analysis Results")
        st.markdown(response)
        
        st.markdown("---")
        
        # Generate visualizations based on intent
        st.markdown("### 📊 Visualizations")
        
        viz_type = plan.get('visualization', {}).get('type', 'price')
        
        if 'holding' in query.lower() or 'stock' in query.lower() or 'company' in query.lower():
            # Show detailed holdings treemap
            st.markdown("**SPLG Holdings Drill-Down**")
            color_metric = st.selectbox(
                "Color by:",
                ["DailyChangePct", "PE", "Beta", "DividendYield"],
                index=0,
                key="query_treemap_color"
            )
            fig = create_sector_holdings_treemap(color_metric=color_metric)
            st.plotly_chart(fig, use_container_width=True)
            
            # Show summary table
            summary_df = get_sector_summary()
            if not summary_df.empty:
                with st.expander("📊 Sector Summary Table", expanded=False):
                    st.dataframe(summary_df, use_container_width=True, hide_index=True)
        
        elif 'sector' in query.lower() and 'risk' in query.lower():
            fig = create_sector_risk_treemap()
            st.plotly_chart(fig, use_container_width=True)
        
        elif 'compare' in query.lower() or 'performance' in query.lower():
            # Extract sectors from query (simplified)
            sectors = ['Technology', 'Utilities', 'Healthcare']
            fig = create_sector_comparison_chart(sectors)
            st.plotly_chart(fig, use_container_width=True)
        
        elif 'feature' in query.lower() or 'influence' in query.lower():
            fig = create_feature_importance_chart(prediction['top_features'])
            st.plotly_chart(fig, use_container_width=True)
        
        else:
            # Default to price chart
            fig = create_price_chart('SPLG', 180)
            st.plotly_chart(fig, use_container_width=True)
    
    elif not query and submit:
        st.warning("Please enter a question to analyze.")
    
    # Additional tools section
    if not query:
        st.markdown("---")
        st.markdown("### 📊 Quick Analytics")
        
        tab1, tab2, tab3, tab4 = st.tabs(["Sector Risk", "Holdings Detail", "Price Trends", "Feature Analysis"])
        
        with tab1:
            st.markdown("**Sector Risk Treemap** - Size by market cap, color by volatility")
            fig = create_sector_risk_treemap()
            st.plotly_chart(fig, use_container_width=True)
        
        with tab2:
            st.markdown("**SPLG Holdings Drill-Down** - Explore sectors and individual holdings")
            st.caption("Size = SPLG Weight (%). Click on sectors to drill down into holdings. Hover for detailed KPIs.")
            
            color_option = st.selectbox(
                "Color by:",
                ["DailyChangePct", "PE", "Beta", "DividendYield"],
                index=0,
                key="holdings_treemap_color"
            )
            fig = create_sector_holdings_treemap(color_metric=color_option)
            st.plotly_chart(fig, use_container_width=True)
            
            st.markdown("**Sector Summary (Weighted by SPLG)**")
            summary_df = get_sector_summary()
            if not summary_df.empty:
                st.dataframe(summary_df, use_container_width=True, hide_index=True)
        
        with tab3:
            st.markdown("**SPLG Historical Performance**")
            metric = st.session_state.metric
            start_date = st.session_state.start_date
            end_date = st.session_state.end_date
            # Map display name to DataFrame column name
            df_column = st.session_state.metric_mapping[metric]
            fig = create_price_chart(df_column, pd.to_datetime(start_date), pd.to_datetime(end_date))
            st.plotly_chart(fig, use_container_width=True)
        
        with tab4:
            st.markdown("**Current Model Feature Importance**")
            fig = create_feature_importance_chart(prediction['top_features'])
            st.plotly_chart(fig, use_container_width=True)
            
            st.markdown("**Explanation:**")
            with st.spinner("Generating explanation..."):
                try:
                    explanation = explain_prediction(st.session_state.prediction_cache)
                    st.info(explanation)
                except:
                    st.info("Technical indicators drive the model's predictions by capturing market momentum, trends, and volatility patterns.")



# ---------- MAIN ----------
def main():
    initialize_session_state()
    render_sidebar()
    if st.session_state.mode == 'Lite':
        render_lite_mode()
    else:
        render_pro_mode()

    st.markdown("---")
    st.markdown("""
    <div style='text-align:center; color:#666; padding:2rem;'>
        <p><strong>FUREcast GBR Demo</strong> | Educational Analytics Platform</p>
        <p style='font-size:0.9rem;'>Built with Streamlit, OpenAI, and Plotly | Demo Version</p>
        <p style='font-size:0.8rem;'>⚠️ All data simulated for demonstration purposes</p>
    </div>
    """, unsafe_allow_html=True)


if __name__ == "__main__":
    main()<|MERGE_RESOLUTION|>--- conflicted
+++ resolved
@@ -1,462 +1,453 @@
-"""
-FUREcast - GBR Demo Application
-"""
-
-import streamlit as st
-import plotly.graph_objects as go
-from datetime import datetime
-import sys
-import os
-import pandas as pd
-
-# Add parent directory to path for .env access
-sys.path.append(os.path.dirname(os.path.dirname(os.path.abspath(__file__))))
-
-from simulator import (
-    predict_splg,
-    create_price_chart,
-    create_sector_risk_treemap,
-    create_sector_holdings_treemap,
-    get_sector_summary,
-    create_feature_importance_chart,
-    create_sector_comparison_chart,
-)
-from llm_interface import (
-    route_query,
-    compose_answer,
-    explain_prediction
-)
-
-# Page configuration
-st.set_page_config(
-    page_title="FUREcast - SPLG Analytics Demo",
-    page_icon="📈",
-    layout="wide",
-    initial_sidebar_state="expanded"
-)
-
-# Custom CSS
-st.markdown("""
-<style>
-    .main-header { font-size: 2.5rem; font-weight: bold; color: #2E86AB; margin-bottom: 0.5rem; }
-    .sub-header { font-size: 1.2rem; color: #666; margin-bottom: 2rem; }
-    .feature-item { display: flex; justify-content: space-between; padding: 0.5rem; border-bottom: 1px solid #eee; }
-    .disclaimer { background-color: #fff3cd; border-left: 4px solid #ffc107; padding: 1rem; border-radius: 4px; margin: 1rem 0; }
-</style>
-""", unsafe_allow_html=True)
-
-
-# ---------- SESSION STATE ----------
-def initialize_session_state():
-    if 'mode' not in st.session_state: st.session_state.mode = 'Lite'
-    if 'prediction_cache' not in st.session_state: st.session_state.prediction_cache = None
-    if 'last_query' not in st.session_state: st.session_state.last_query = ""
-    # Metric display names to DataFrame column mapping
-    if 'metric_mapping' not in st.session_state:
-        st.session_state.metric_mapping = {
-            "Closing": "close",
-            "Opening": "open",
-            "Daily High": "high",
-            "Daily Low": "low",
-            "Daily Current": "current_price"
-        }
-    if "metric" not in st.session_state: st.session_state.metric = "Closing"
-    if "start_date" not in st.session_state: 
-        st.session_state.start_date = pd.to_datetime("2023-01-01")
-    if "end_date" not in st.session_state: 
-        st.session_state.end_date = pd.to_datetime("2025-09-24")  # Maximum date in our dataset
-    if "max_dataset_date" not in st.session_state:
-        st.session_state.max_dataset_date = pd.to_datetime("2025-09-24")
-
-
-# ---------- SIDEBAR ----------
-def render_sidebar():
-    with st.sidebar:
-        st.image("https://upload.wikimedia.org/wikipedia/commons/c/c8/FURECast_SPLG.png", use_container_width=True)
-        st.markdown("### 🎓 Demo Mode")
-        st.session_state.mode = st.radio(
-            "Select Mode:",
-            options=['Lite', 'Pro'],
-            key="sidebar_mode_radio",  # ✅ unique key
-            help="Lite: Basic prediction + charts\nPro: Full LLM interface + all tools"
-        )
-
-        st.sidebar.header("Chart Filters")
-        st.session_state.metric = st.selectbox(
-            "Select Price Metric",
-            options=["Closing", "Opening", "Daily High", "Daily Low", "Daily Current"],
-            index=["Closing", "Opening", "Daily High", "Daily Low", "Daily Current"].index(st.session_state.metric),
-            key="metric_selector"
-        )
-    # Define the maximum available date from our dataset (last available date in historical data)
-    MAX_DATASET_DATE = pd.to_datetime("2025-09-24")        # Convert Timestamp to date for comparison and display
-        current_end_date = st.session_state.end_date.date() if isinstance(st.session_state.end_date, pd.Timestamp) else st.session_state.end_date
-        current_start_date = st.session_state.start_date.date() if isinstance(st.session_state.start_date, pd.Timestamp) else st.session_state.start_date
-        
-        st.session_state.start_date = st.date_input(
-            "Start Date",
-            value=current_start_date,
-            key="start_date_selector",
-            max_value=MAX_DATASET_DATE.date()
-        )
-        st.session_state.end_date = st.date_input(
-            "End Date",
-            value=min(current_end_date, MAX_DATASET_DATE.date()),
-            key="end_date_selector",
-            max_value=MAX_DATASET_DATE.date()
-        )
-        
-        # Convert back to Timestamp for consistency
-        st.session_state.start_date = pd.to_datetime(st.session_state.start_date)
-        st.session_state.end_date = pd.to_datetime(st.session_state.end_date)
-
-        st.markdown("---")
-        st.markdown("### ℹ️ About FUREcast")
-        st.markdown("""
-        Demo showcasing SPLG ETF analysis with GradientBoostingRegressor and LLM orchestration.
-        All data and predictions are simulated.
-        """)
-        with st.expander("📊 Data Sources (Simulated)", expanded=False):
-            st.markdown("- SPLG historical data (2005-2025)\n- Sector ETF data\n- Technical indicators\n- Risk metrics")
-        with st.expander("🛠️ Architecture", expanded=False):
-            st.markdown("1. User Query\n2. LLM Router\n3. Tool Planner\n4. Tool Executor\n5. Answer Composer\n6. UI Renderer")
-        st.markdown('<div class="disclaimer">⚠️ <strong>Educational Only</strong><br>Not financial advice.</div>', unsafe_allow_html=True)
-
-
-# ---------- LITE MODE ----------
-def render_prediction_card(prediction):
-    direction = prediction['direction']
-    pred_return = prediction['predicted_return'] * 100
-    confidence = prediction['confidence']
-    if direction == 'up': color, emoji = '#28a745', '📈'
-    elif direction == 'down': color, emoji = '#dc3545', '📉'
-    else: color, emoji = '#ffc107', '➡️'
-
-    col1, col2, col3 = st.columns([2,1,1])
-    with col1:
-<<<<<<< HEAD
-        st.markdown(f"""
-        <div style='background-color: {color}; padding: 1.5rem; border-radius: 10px; color: white;'>
-            <h2 style='margin: 0; color: white;'>{emoji} Model Prediction</h2>
-            <h1 style='margin: 0.5rem 0; color: white;'>{direction.upper()}</h1>
-            <p style='margin: 0; font-size: 1.2rem;'>Expected Return: {pred_return:+.2f}%</p>
-        </div>
-        """, unsafe_allow_html=True)
-    
-    with col2:
-        st.metric(
-            "Confidence Score",
-            confidence, # confidence is currently a string (used to be a float), so just pass as parameter
-            # f"{float(confidence):.1%}",  # original AI-generated confidence was a float
-            help="Model's confidence in this prediction"
-        )
-    
-    with col3:
-        st.metric(
-            "Timeframe",
-            "Next Day",
-            help="Prediction horizon"
-        )
-=======
-        st.markdown(f"<div style='background-color:{color}; padding:1.5rem; border-radius:10px; color:white;'>"
-                    f"<h2>{emoji} Model Prediction</h2>"
-                    f"<h1>{direction.upper()}</h1>"
-                    f"<p>Expected Return: {pred_return:+.2f}%</p></div>", unsafe_allow_html=True)
-    with col2: st.metric("Confidence Score", f"{confidence:.1%}")
-    with col3: st.metric("Timeframe", "Next Day")
->>>>>>> 44ceb8d1
-
-
-def render_feature_importance(features):
-    st.markdown("#### 🔍 Top Model Features")
-    col1, col2 = st.columns([3,2])
-    with col1:
-        fig = create_feature_importance_chart(features)
-        st.plotly_chart(fig, use_container_width=True)
-    with col2:
-        for i, feat in enumerate(features, 1):
-            st.markdown(f"<div class='feature-item'><span><strong>{i}.</strong> {feat['name']}</span>"
-                        f"<span><strong>{feat['importance']:.2%}</strong></span></div>", unsafe_allow_html=True)
-        try:
-            st.markdown(f"**Interpretation:** {explain_prediction(st.session_state.prediction_cache)}")
-        except:
-            st.markdown("*Feature importance shows key indicators influencing prediction.*")
-
-
-def render_lite_mode():
-    st.markdown('<p class="main-header">📈 FUREcast SPLG Predictor</p>', unsafe_allow_html=True)
-    st.markdown('<p class="sub-header">Educational GBR-Based Market Analytics</p>', unsafe_allow_html=True)
-    
-    if st.session_state.prediction_cache is None or st.button("🔄 Refresh Prediction", key="refresh_lite"):
-        st.session_state.prediction_cache = predict_splg()
-    prediction = st.session_state.prediction_cache
-
-    render_prediction_card(prediction)
-    st.markdown("---")
-    render_feature_importance(prediction['top_features'])
-    st.markdown("---")
-
-    metric = st.session_state.metric
-    start_date = st.session_state.start_date
-    end_date = st.session_state.end_date
-    max_date = st.session_state.max_dataset_date
-    
-    if start_date > end_date:
-        st.error("🚫 Start date must be before end date.")
-        return
-        
-    # Ensure end date doesn't exceed dataset limit for price charts
-    if end_date > max_date:
-        end_date = max_date
-        st.warning(f"⚠️ End date adjusted to maximum available date: {max_date.date()}")
-
-    st.markdown(f"#### 📊 {metric} Price Chart")
-    with st.spinner("Loading chart..."):
-        try:
-            # Map display name to DataFrame column name
-            df_column = st.session_state.metric_mapping[metric]
-            fig = create_price_chart(df_column, pd.to_datetime(start_date), pd.to_datetime(end_date))
-            st.plotly_chart(fig, config={"responsive": True}, use_container_width=True)
-        except Exception as e:
-            st.error(f"❌ Chart failed to render: {e}")
-
-    st.info("""
-    **💡 How to Use This Tool:**
-    1. Review model prediction
-    2. Check confidence score
-    3. Examine feature influence
-    4. Compare with recent price trends
-    *Educational use only.*
-    """)
-
-
-# ---------- PRO MODE ----------
-def render_pro_mode():
-    """Render Pro mode interface with LLM query capabilities"""
-    st.markdown('<p class="main-header">🚀 FUREcast Pro Analytics</p>', unsafe_allow_html=True)
-    st.markdown('<p class="sub-header">AI-Powered Investment Insights & Natural Language Interface</p>', unsafe_allow_html=True)
-    
-    # Quick prediction card (collapsible)
-    with st.expander("📈 Current SPLG Prediction", expanded=True):
-        if st.session_state.prediction_cache is None:
-            with st.spinner("Generating prediction..."):
-                st.session_state.prediction_cache = predict_splg()
-        
-        prediction = st.session_state.prediction_cache
-        
-        col1, col2, col3, col4 = st.columns(4)
-        with col1:
-            st.metric("Direction", prediction['direction'].upper())
-        with col2:
-            st.metric("Expected Return", f"{prediction['predicted_return']*100:+.2f}%")
-        with col3:
-            st.metric("Confidence", f"{prediction['confidence']:.1%}")
-        with col4:
-            if st.button("🔄 Refresh", key="pro_refresh_button"):
-                st.session_state.prediction_cache = predict_splg()
-                st.rerun()
-    
-    st.markdown("---")
-    
-    # Natural language query interface
-    st.markdown("### 💬 Ask FUREcast")
-    st.markdown("*Enter your question about SPLG, sectors, risk, or market trends...*")
-    
-    # Example queries
-    with st.expander("💡 Example Queries"):
-        examples = [
-            "Is now a good time to invest in SPLG?",
-            "Which sectors look stable this quarter?",
-            "Compare Technology vs Utilities performance",
-            "What influenced today's prediction?",
-            "Show me the top holdings in SPLG"
-        ]
-        cols = st.columns(2)
-        for i, example in enumerate(examples):
-            with cols[i % 2]:
-                if st.button(example, key=f"example_query_button_{i}", use_container_width=True):
-                    st.session_state.last_query = example
-    
-    # Query input
-    query = st.text_input(
-        "Your Question:",
-        value=st.session_state.last_query,
-        placeholder="e.g., Which sectors have the lowest volatility?",
-        label_visibility="collapsed",
-        key="query_input_box"
-    )
-    
-    col1, col2 = st.columns([1, 5])
-    with col1:
-        submit = st.button("🔍 Analyze", type="primary", use_container_width=True, key="analyze_button")
-    with col2:
-        if st.button("Clear", use_container_width=True, key="clear_button"):
-            st.session_state.last_query = ""
-            st.rerun()
-    
-    if submit and query:
-        st.session_state.last_query = query
-        
-        with st.spinner("🤔 Planning analysis..."):
-            # Route query
-            plan = route_query(query)
-        
-        st.markdown("---")
-        
-        # Show what the system is doing
-        with st.expander("🔧 System Plan", expanded=False):
-            st.json(plan)
-        
-        # Execute tools based on plan
-        with st.spinner("📊 Executing analysis..."):
-            tool_results = {}
-            intent = plan.get('intent', 'general_question')
-            
-            if intent == 'market_outlook' or 'predict' in intent:
-                tool_results['prediction'] = st.session_state.prediction_cache
-            
-            if intent == 'sector_analysis' or 'sector' in query.lower():
-                tool_results['sector_data'] = {
-                    'risk_rankings': {
-                        'Consumer Staples': 'Low Risk',
-                        'Utilities': 'Low Risk',
-                        'Healthcare': 'Medium Risk',
-                        'Technology': 'High Risk',
-                        'Energy': 'High Risk'
-                    }
-                }
-            
-            if intent == 'feature_explanation' or 'feature' in query.lower() or 'influence' in query.lower():
-                tool_results['features'] = prediction['top_features']
-        
-        # Generate response
-        with st.spinner("✍️ Composing answer..."):
-            response = compose_answer(query, tool_results, plan)
-        
-        # Display results
-        st.markdown("### 📝 Analysis Results")
-        st.markdown(response)
-        
-        st.markdown("---")
-        
-        # Generate visualizations based on intent
-        st.markdown("### 📊 Visualizations")
-        
-        viz_type = plan.get('visualization', {}).get('type', 'price')
-        
-        if 'holding' in query.lower() or 'stock' in query.lower() or 'company' in query.lower():
-            # Show detailed holdings treemap
-            st.markdown("**SPLG Holdings Drill-Down**")
-            color_metric = st.selectbox(
-                "Color by:",
-                ["DailyChangePct", "PE", "Beta", "DividendYield"],
-                index=0,
-                key="query_treemap_color"
-            )
-            fig = create_sector_holdings_treemap(color_metric=color_metric)
-            st.plotly_chart(fig, use_container_width=True)
-            
-            # Show summary table
-            summary_df = get_sector_summary()
-            if not summary_df.empty:
-                with st.expander("📊 Sector Summary Table", expanded=False):
-                    st.dataframe(summary_df, use_container_width=True, hide_index=True)
-        
-        elif 'sector' in query.lower() and 'risk' in query.lower():
-            fig = create_sector_risk_treemap()
-            st.plotly_chart(fig, use_container_width=True)
-        
-        elif 'compare' in query.lower() or 'performance' in query.lower():
-            # Extract sectors from query (simplified)
-            sectors = ['Technology', 'Utilities', 'Healthcare']
-            fig = create_sector_comparison_chart(sectors)
-            st.plotly_chart(fig, use_container_width=True)
-        
-        elif 'feature' in query.lower() or 'influence' in query.lower():
-            fig = create_feature_importance_chart(prediction['top_features'])
-            st.plotly_chart(fig, use_container_width=True)
-        
-        else:
-            # Default to price chart
-            fig = create_price_chart('SPLG', 180)
-            st.plotly_chart(fig, use_container_width=True)
-    
-    elif not query and submit:
-        st.warning("Please enter a question to analyze.")
-    
-    # Additional tools section
-    if not query:
-        st.markdown("---")
-        st.markdown("### 📊 Quick Analytics")
-        
-        tab1, tab2, tab3, tab4 = st.tabs(["Sector Risk", "Holdings Detail", "Price Trends", "Feature Analysis"])
-        
-        with tab1:
-            st.markdown("**Sector Risk Treemap** - Size by market cap, color by volatility")
-            fig = create_sector_risk_treemap()
-            st.plotly_chart(fig, use_container_width=True)
-        
-        with tab2:
-            st.markdown("**SPLG Holdings Drill-Down** - Explore sectors and individual holdings")
-            st.caption("Size = SPLG Weight (%). Click on sectors to drill down into holdings. Hover for detailed KPIs.")
-            
-            color_option = st.selectbox(
-                "Color by:",
-                ["DailyChangePct", "PE", "Beta", "DividendYield"],
-                index=0,
-                key="holdings_treemap_color"
-            )
-            fig = create_sector_holdings_treemap(color_metric=color_option)
-            st.plotly_chart(fig, use_container_width=True)
-            
-            st.markdown("**Sector Summary (Weighted by SPLG)**")
-            summary_df = get_sector_summary()
-            if not summary_df.empty:
-                st.dataframe(summary_df, use_container_width=True, hide_index=True)
-        
-        with tab3:
-            st.markdown("**SPLG Historical Performance**")
-            metric = st.session_state.metric
-            start_date = st.session_state.start_date
-            end_date = st.session_state.end_date
-            # Map display name to DataFrame column name
-            df_column = st.session_state.metric_mapping[metric]
-            fig = create_price_chart(df_column, pd.to_datetime(start_date), pd.to_datetime(end_date))
-            st.plotly_chart(fig, use_container_width=True)
-        
-        with tab4:
-            st.markdown("**Current Model Feature Importance**")
-            fig = create_feature_importance_chart(prediction['top_features'])
-            st.plotly_chart(fig, use_container_width=True)
-            
-            st.markdown("**Explanation:**")
-            with st.spinner("Generating explanation..."):
-                try:
-                    explanation = explain_prediction(st.session_state.prediction_cache)
-                    st.info(explanation)
-                except:
-                    st.info("Technical indicators drive the model's predictions by capturing market momentum, trends, and volatility patterns.")
-
-
-
-# ---------- MAIN ----------
-def main():
-    initialize_session_state()
-    render_sidebar()
-    if st.session_state.mode == 'Lite':
-        render_lite_mode()
-    else:
-        render_pro_mode()
-
-    st.markdown("---")
-    st.markdown("""
-    <div style='text-align:center; color:#666; padding:2rem;'>
-        <p><strong>FUREcast GBR Demo</strong> | Educational Analytics Platform</p>
-        <p style='font-size:0.9rem;'>Built with Streamlit, OpenAI, and Plotly | Demo Version</p>
-        <p style='font-size:0.8rem;'>⚠️ All data simulated for demonstration purposes</p>
-    </div>
-    """, unsafe_allow_html=True)
-
-
-if __name__ == "__main__":
+"""
+FUREcast - GBR Demo Application
+"""
+
+import streamlit as st
+import plotly.graph_objects as go
+from datetime import datetime
+import sys
+import os
+import pandas as pd
+
+# Add parent directory to path for .env access
+sys.path.append(os.path.dirname(os.path.dirname(os.path.abspath(__file__))))
+
+from simulator import (
+    predict_splg,
+    create_price_chart,
+    create_sector_risk_treemap,
+    create_sector_holdings_treemap,
+    get_sector_summary,
+    create_feature_importance_chart,
+    create_sector_comparison_chart,
+)
+from llm_interface import (
+    route_query,
+    compose_answer,
+    explain_prediction
+)
+
+# Page configuration
+st.set_page_config(
+    page_title="FUREcast - SPLG Analytics Demo",
+    page_icon="📈",
+    layout="wide",
+    initial_sidebar_state="expanded"
+)
+
+# Custom CSS
+st.markdown("""
+<style>
+    .main-header { font-size: 2.5rem; font-weight: bold; color: #2E86AB; margin-bottom: 0.5rem; }
+    .sub-header { font-size: 1.2rem; color: #666; margin-bottom: 2rem; }
+    .feature-item { display: flex; justify-content: space-between; padding: 0.5rem; border-bottom: 1px solid #eee; }
+    .disclaimer { background-color: #fff3cd; border-left: 4px solid #ffc107; padding: 1rem; border-radius: 4px; margin: 1rem 0; }
+</style>
+""", unsafe_allow_html=True)
+
+
+# ---------- SESSION STATE ----------
+def initialize_session_state():
+    if 'mode' not in st.session_state: st.session_state.mode = 'Lite'
+    if 'prediction_cache' not in st.session_state: st.session_state.prediction_cache = None
+    if 'last_query' not in st.session_state: st.session_state.last_query = ""
+    # Metric display names to DataFrame column mapping
+    if 'metric_mapping' not in st.session_state:
+        st.session_state.metric_mapping = {
+            "Closing": "close",
+            "Opening": "open",
+            "Daily High": "high",
+            "Daily Low": "low",
+            "Daily Current": "current_price"
+        }
+    if "metric" not in st.session_state: st.session_state.metric = "Closing"
+    if "start_date" not in st.session_state: 
+        st.session_state.start_date = pd.to_datetime("2023-01-01")
+    if "end_date" not in st.session_state: 
+        st.session_state.end_date = pd.to_datetime("2025-09-24")  # Maximum date in our dataset
+    if "max_dataset_date" not in st.session_state:
+        st.session_state.max_dataset_date = pd.to_datetime("2025-09-24")
+
+
+# ---------- SIDEBAR ----------
+def render_sidebar():
+    with st.sidebar:
+        st.image("https://upload.wikimedia.org/wikipedia/commons/c/c8/FURECast_SPLG.png", use_container_width=True)
+        st.markdown("### 🎓 Demo Mode")
+        st.session_state.mode = st.radio(
+            "Select Mode:",
+            options=['Lite', 'Pro'],
+            key="sidebar_mode_radio",  # ✅ unique key
+            help="Lite: Basic prediction + charts\nPro: Full LLM interface + all tools"
+        )
+
+        st.sidebar.header("Chart Filters")
+        st.session_state.metric = st.selectbox(
+            "Select Price Metric",
+            options=["Closing", "Opening", "Daily High", "Daily Low", "Daily Current"],
+            index=["Closing", "Opening", "Daily High", "Daily Low", "Daily Current"].index(st.session_state.metric),
+            key="metric_selector"
+        )
+    # Define the maximum available date from our dataset (last available date in historical data)
+    MAX_DATASET_DATE = pd.to_datetime("2025-09-24")        # Convert Timestamp to date for comparison and display
+        current_end_date = st.session_state.end_date.date() if isinstance(st.session_state.end_date, pd.Timestamp) else st.session_state.end_date
+        current_start_date = st.session_state.start_date.date() if isinstance(st.session_state.start_date, pd.Timestamp) else st.session_state.start_date
+        
+        st.session_state.start_date = st.date_input(
+            "Start Date",
+            value=current_start_date,
+            key="start_date_selector",
+            max_value=MAX_DATASET_DATE.date()
+        )
+        st.session_state.end_date = st.date_input(
+            "End Date",
+            value=min(current_end_date, MAX_DATASET_DATE.date()),
+            key="end_date_selector",
+            max_value=MAX_DATASET_DATE.date()
+        )
+        
+        # Convert back to Timestamp for consistency
+        st.session_state.start_date = pd.to_datetime(st.session_state.start_date)
+        st.session_state.end_date = pd.to_datetime(st.session_state.end_date)
+
+        st.markdown("---")
+        st.markdown("### ℹ️ About FUREcast")
+        st.markdown("""
+        Demo showcasing SPLG ETF analysis with GradientBoostingRegressor and LLM orchestration.
+        All data and predictions are simulated.
+        """)
+        with st.expander("📊 Data Sources (Simulated)", expanded=False):
+            st.markdown("- SPLG historical data (2005-2025)\n- Sector ETF data\n- Technical indicators\n- Risk metrics")
+        with st.expander("🛠️ Architecture", expanded=False):
+            st.markdown("1. User Query\n2. LLM Router\n3. Tool Planner\n4. Tool Executor\n5. Answer Composer\n6. UI Renderer")
+        st.markdown('<div class="disclaimer">⚠️ <strong>Educational Only</strong><br>Not financial advice.</div>', unsafe_allow_html=True)
+
+
+# ---------- LITE MODE ----------
+def render_prediction_card(prediction):
+    direction = prediction['direction']
+    pred_return = prediction['predicted_return'] * 100
+    confidence = prediction['confidence']
+    if direction == 'up': color, emoji = '#28a745', '📈'
+    elif direction == 'down': color, emoji = '#dc3545', '📉'
+    else: color, emoji = '#ffc107', '➡️'
+
+    col1, col2, col3 = st.columns([2,1,1])
+    with col1:
+        st.markdown(f"""
+        <div style='background-color: {color}; padding: 1.5rem; border-radius: 10px; color: white;'>
+            <h2 style='margin: 0; color: white;'>{emoji} Model Prediction</h2>
+            <h1 style='margin: 0.5rem 0; color: white;'>{direction.upper()}</h1>
+            <p style='margin: 0; font-size: 1.2rem;'>Expected Return: {pred_return:+.2f}%</p>
+        </div>
+        """, unsafe_allow_html=True)
+    
+    with col2:
+        st.metric(
+            "Confidence Score",
+            confidence, # confidence is currently a string (used to be a float), so just pass as parameter
+            # f"{float(confidence):.1%}",  # original AI-generated confidence was a float
+            help="Model's confidence in this prediction"
+        )
+    
+    with col3:
+        st.metric(
+            "Timeframe",
+            "Next Day",
+            help="Prediction horizon"
+        )
+
+
+def render_feature_importance(features):
+    st.markdown("#### 🔍 Top Model Features")
+    col1, col2 = st.columns([3,2])
+    with col1:
+        fig = create_feature_importance_chart(features)
+        st.plotly_chart(fig, use_container_width=True)
+    with col2:
+        for i, feat in enumerate(features, 1):
+            st.markdown(f"<div class='feature-item'><span><strong>{i}.</strong> {feat['name']}</span>"
+                        f"<span><strong>{feat['importance']:.2%}</strong></span></div>", unsafe_allow_html=True)
+        try:
+            st.markdown(f"**Interpretation:** {explain_prediction(st.session_state.prediction_cache)}")
+        except:
+            st.markdown("*Feature importance shows key indicators influencing prediction.*")
+
+
+def render_lite_mode():
+    st.markdown('<p class="main-header">📈 FUREcast SPLG Predictor</p>', unsafe_allow_html=True)
+    st.markdown('<p class="sub-header">Educational GBR-Based Market Analytics</p>', unsafe_allow_html=True)
+    
+    if st.session_state.prediction_cache is None or st.button("🔄 Refresh Prediction", key="refresh_lite"):
+        st.session_state.prediction_cache = predict_splg()
+    prediction = st.session_state.prediction_cache
+
+    render_prediction_card(prediction)
+    st.markdown("---")
+    render_feature_importance(prediction['top_features'])
+    st.markdown("---")
+
+    metric = st.session_state.metric
+    start_date = st.session_state.start_date
+    end_date = st.session_state.end_date
+    max_date = st.session_state.max_dataset_date
+    
+    if start_date > end_date:
+        st.error("🚫 Start date must be before end date.")
+        return
+        
+    # Ensure end date doesn't exceed dataset limit for price charts
+    if end_date > max_date:
+        end_date = max_date
+        st.warning(f"⚠️ End date adjusted to maximum available date: {max_date.date()}")
+
+    st.markdown(f"#### 📊 {metric} Price Chart")
+    with st.spinner("Loading chart..."):
+        try:
+            # Map display name to DataFrame column name
+            df_column = st.session_state.metric_mapping[metric]
+            fig = create_price_chart(df_column, pd.to_datetime(start_date), pd.to_datetime(end_date))
+            st.plotly_chart(fig, config={"responsive": True}, use_container_width=True)
+        except Exception as e:
+            st.error(f"❌ Chart failed to render: {e}")
+
+    st.info("""
+    **💡 How to Use This Tool:**
+    1. Review model prediction
+    2. Check confidence score
+    3. Examine feature influence
+    4. Compare with recent price trends
+    *Educational use only.*
+    """)
+
+
+# ---------- PRO MODE ----------
+def render_pro_mode():
+    """Render Pro mode interface with LLM query capabilities"""
+    st.markdown('<p class="main-header">🚀 FUREcast Pro Analytics</p>', unsafe_allow_html=True)
+    st.markdown('<p class="sub-header">AI-Powered Investment Insights & Natural Language Interface</p>', unsafe_allow_html=True)
+    
+    # Quick prediction card (collapsible)
+    with st.expander("📈 Current SPLG Prediction", expanded=True):
+        if st.session_state.prediction_cache is None:
+            with st.spinner("Generating prediction..."):
+                st.session_state.prediction_cache = predict_splg()
+        
+        prediction = st.session_state.prediction_cache
+        
+        col1, col2, col3, col4 = st.columns(4)
+        with col1:
+            st.metric("Direction", prediction['direction'].upper())
+        with col2:
+            st.metric("Expected Return", f"{prediction['predicted_return']*100:+.2f}%")
+        with col3:
+            st.metric("Confidence", f"{prediction['confidence']:.1%}")
+        with col4:
+            if st.button("🔄 Refresh", key="pro_refresh_button"):
+                st.session_state.prediction_cache = predict_splg()
+                st.rerun()
+    
+    st.markdown("---")
+    
+    # Natural language query interface
+    st.markdown("### 💬 Ask FUREcast")
+    st.markdown("*Enter your question about SPLG, sectors, risk, or market trends...*")
+    
+    # Example queries
+    with st.expander("💡 Example Queries"):
+        examples = [
+            "Is now a good time to invest in SPLG?",
+            "Which sectors look stable this quarter?",
+            "Compare Technology vs Utilities performance",
+            "What influenced today's prediction?",
+            "Show me the top holdings in SPLG"
+        ]
+        cols = st.columns(2)
+        for i, example in enumerate(examples):
+            with cols[i % 2]:
+                if st.button(example, key=f"example_query_button_{i}", use_container_width=True):
+                    st.session_state.last_query = example
+    
+    # Query input
+    query = st.text_input(
+        "Your Question:",
+        value=st.session_state.last_query,
+        placeholder="e.g., Which sectors have the lowest volatility?",
+        label_visibility="collapsed",
+        key="query_input_box"
+    )
+    
+    col1, col2 = st.columns([1, 5])
+    with col1:
+        submit = st.button("🔍 Analyze", type="primary", use_container_width=True, key="analyze_button")
+    with col2:
+        if st.button("Clear", use_container_width=True, key="clear_button"):
+            st.session_state.last_query = ""
+            st.rerun()
+    
+    if submit and query:
+        st.session_state.last_query = query
+        
+        with st.spinner("🤔 Planning analysis..."):
+            # Route query
+            plan = route_query(query)
+        
+        st.markdown("---")
+        
+        # Show what the system is doing
+        with st.expander("🔧 System Plan", expanded=False):
+            st.json(plan)
+        
+        # Execute tools based on plan
+        with st.spinner("📊 Executing analysis..."):
+            tool_results = {}
+            intent = plan.get('intent', 'general_question')
+            
+            if intent == 'market_outlook' or 'predict' in intent:
+                tool_results['prediction'] = st.session_state.prediction_cache
+            
+            if intent == 'sector_analysis' or 'sector' in query.lower():
+                tool_results['sector_data'] = {
+                    'risk_rankings': {
+                        'Consumer Staples': 'Low Risk',
+                        'Utilities': 'Low Risk',
+                        'Healthcare': 'Medium Risk',
+                        'Technology': 'High Risk',
+                        'Energy': 'High Risk'
+                    }
+                }
+            
+            if intent == 'feature_explanation' or 'feature' in query.lower() or 'influence' in query.lower():
+                tool_results['features'] = prediction['top_features']
+        
+        # Generate response
+        with st.spinner("✍️ Composing answer..."):
+            response = compose_answer(query, tool_results, plan)
+        
+        # Display results
+        st.markdown("### 📝 Analysis Results")
+        st.markdown(response)
+        
+        st.markdown("---")
+        
+        # Generate visualizations based on intent
+        st.markdown("### 📊 Visualizations")
+        
+        viz_type = plan.get('visualization', {}).get('type', 'price')
+        
+        if 'holding' in query.lower() or 'stock' in query.lower() or 'company' in query.lower():
+            # Show detailed holdings treemap
+            st.markdown("**SPLG Holdings Drill-Down**")
+            color_metric = st.selectbox(
+                "Color by:",
+                ["DailyChangePct", "PE", "Beta", "DividendYield"],
+                index=0,
+                key="query_treemap_color"
+            )
+            fig = create_sector_holdings_treemap(color_metric=color_metric)
+            st.plotly_chart(fig, use_container_width=True)
+            
+            # Show summary table
+            summary_df = get_sector_summary()
+            if not summary_df.empty:
+                with st.expander("📊 Sector Summary Table", expanded=False):
+                    st.dataframe(summary_df, use_container_width=True, hide_index=True)
+        
+        elif 'sector' in query.lower() and 'risk' in query.lower():
+            fig = create_sector_risk_treemap()
+            st.plotly_chart(fig, use_container_width=True)
+        
+        elif 'compare' in query.lower() or 'performance' in query.lower():
+            # Extract sectors from query (simplified)
+            sectors = ['Technology', 'Utilities', 'Healthcare']
+            fig = create_sector_comparison_chart(sectors)
+            st.plotly_chart(fig, use_container_width=True)
+        
+        elif 'feature' in query.lower() or 'influence' in query.lower():
+            fig = create_feature_importance_chart(prediction['top_features'])
+            st.plotly_chart(fig, use_container_width=True)
+        
+        else:
+            # Default to price chart
+            fig = create_price_chart('SPLG', 180)
+            st.plotly_chart(fig, use_container_width=True)
+    
+    elif not query and submit:
+        st.warning("Please enter a question to analyze.")
+    
+    # Additional tools section
+    if not query:
+        st.markdown("---")
+        st.markdown("### 📊 Quick Analytics")
+        
+        tab1, tab2, tab3, tab4 = st.tabs(["Sector Risk", "Holdings Detail", "Price Trends", "Feature Analysis"])
+        
+        with tab1:
+            st.markdown("**Sector Risk Treemap** - Size by market cap, color by volatility")
+            fig = create_sector_risk_treemap()
+            st.plotly_chart(fig, use_container_width=True)
+        
+        with tab2:
+            st.markdown("**SPLG Holdings Drill-Down** - Explore sectors and individual holdings")
+            st.caption("Size = SPLG Weight (%). Click on sectors to drill down into holdings. Hover for detailed KPIs.")
+            
+            color_option = st.selectbox(
+                "Color by:",
+                ["DailyChangePct", "PE", "Beta", "DividendYield"],
+                index=0,
+                key="holdings_treemap_color"
+            )
+            fig = create_sector_holdings_treemap(color_metric=color_option)
+            st.plotly_chart(fig, use_container_width=True)
+            
+            st.markdown("**Sector Summary (Weighted by SPLG)**")
+            summary_df = get_sector_summary()
+            if not summary_df.empty:
+                st.dataframe(summary_df, use_container_width=True, hide_index=True)
+        
+        with tab3:
+            st.markdown("**SPLG Historical Performance**")
+            metric = st.session_state.metric
+            start_date = st.session_state.start_date
+            end_date = st.session_state.end_date
+            # Map display name to DataFrame column name
+            df_column = st.session_state.metric_mapping[metric]
+            fig = create_price_chart(df_column, pd.to_datetime(start_date), pd.to_datetime(end_date))
+            st.plotly_chart(fig, use_container_width=True)
+        
+        with tab4:
+            st.markdown("**Current Model Feature Importance**")
+            fig = create_feature_importance_chart(prediction['top_features'])
+            st.plotly_chart(fig, use_container_width=True)
+            
+            st.markdown("**Explanation:**")
+            with st.spinner("Generating explanation..."):
+                try:
+                    explanation = explain_prediction(st.session_state.prediction_cache)
+                    st.info(explanation)
+                except:
+                    st.info("Technical indicators drive the model's predictions by capturing market momentum, trends, and volatility patterns.")
+
+
+
+# ---------- MAIN ----------
+def main():
+    initialize_session_state()
+    render_sidebar()
+    if st.session_state.mode == 'Lite':
+        render_lite_mode()
+    else:
+        render_pro_mode()
+
+    st.markdown("---")
+    st.markdown("""
+    <div style='text-align:center; color:#666; padding:2rem;'>
+        <p><strong>FUREcast GBR Demo</strong> | Educational Analytics Platform</p>
+        <p style='font-size:0.9rem;'>Built with Streamlit, OpenAI, and Plotly | Demo Version</p>
+        <p style='font-size:0.8rem;'>⚠️ All data simulated for demonstration purposes</p>
+    </div>
+    """, unsafe_allow_html=True)
+
+
+if __name__ == "__main__":
     main()